import org.gradle.util.VersionNumber

import java.text.SimpleDateFormat

/*
 * Copyright (c) 2011-2017 Pivotal Software Inc, All Rights Reserved.
 *
 * Licensed under the Apache License, Version 2.0 (the "License");
 * you may not use this file except in compliance with the License.
 * You may obtain a copy of the License at
 *
 *       https://www.apache.org/licenses/LICENSE-2.0
 *
 * Unless required by applicable law or agreed to in writing, software
 * distributed under the License is distributed on an "AS IS" BASIS,
 * WITHOUT WARRANTIES OR CONDITIONS OF ANY KIND, either express or implied.
 * See the License for the specific language governing permissions and
 * limitations under the License.
 */
buildscript {
	// we define kotlin version for benefit of both core and test (see kotlin-gradle-plugin below)
	ext.kotlinVersion = '1.3.72'
	repositories {
		mavenCentral()
		maven { url "https://repo.spring.io/plugins-release" }
	}
	dependencies {
		classpath "org.jetbrains.kotlin:kotlin-gradle-plugin:${kotlinVersion}"
		classpath "org.jfrog.buildinfo:build-info-extractor-gradle:4.24.5" //applied in individual submodules
	}
}


plugins {
	id "com.github.johnrengelman.shadow" version "4.0.2"
	id 'org.asciidoctor.jvm.convert' version '3.3.0' apply false
	id 'org.asciidoctor.jvm.pdf' version '3.3.0' apply false
	id "me.champeau.gradle.japicmp" version "0.2.6"
	id "de.undercouch.download" version "3.4.3"
	id "org.unbroken-dome.test-sets" version "3.0.0" apply false
<<<<<<< HEAD
	// note: build scan plugin now must be applied in settings.gradle
	id "com.jfrog.artifactory" version "4.15.2" apply false
=======
	//note: build scan plugin now must be applied in settings.gradle
	//plugin portal is now outdated due to bintray sunset, at least for artifactory gradle plugin
>>>>>>> 0050e277
	id 'biz.aQute.bnd.builder' version '5.0.1' apply false
	id 'io.spring.nohttp' version '0.0.5.RELEASE'
	id "io.github.reyerizo.gradle.jcstress" version "0.8.11" apply false
}

apply plugin: "io.reactor.gradle.detect-ci"
apply from: "gradle/asciidoc.gradle" // asciidoc (which is generated from root dir)
apply from: "gradle/releaser.gradle"

repositories { //needed at root for asciidoctor and nohttp-checkstyle
	mavenCentral()
}

ext {
	jdk = JavaVersion.current().majorVersion
	jdkJavadoc = "https://docs.oracle.com/javase/$jdk/docs/api/"
	if (JavaVersion.current().isJava11Compatible()) {
		jdkJavadoc = "https://docs.oracle.com/en/java/javase/$jdk/docs/api/"
	}
	println "JDK Javadoc link for this build is ${rootProject.jdkJavadoc}"

	versionNumber = VersionNumber.parse(version.toString())
	if (versionNumber.qualifier == null || versionNumber.qualifier.size() == 0) {
		osgiVersion = "${version}.RELEASE"
		println "$version is a release, will use $osgiVersion for bnd"
	}
	else if (versionNumber.qualifier.equalsIgnoreCase("SNAPSHOT")) {
		def sdf = new SimpleDateFormat("yyyyMMddHHmm");
		sdf.setTimeZone(TimeZone.getTimeZone("UTC"));
		def buildTimestamp = sdf.format(new Date())
		osgiVersion = "${versionNumber.major}.${versionNumber.minor}.${versionNumber.micro}.BUILD-$buildTimestamp"
		println "$version is a snapshot, will use $osgiVersion for bnd"
	}
	else {
		osgiVersion = "${versionNumber.major}.${versionNumber.minor}.${versionNumber.micro}.${versionNumber.qualifier}"
		println "$version is neither release nor snapshot, will use $osgiVersion for bnd"
	}

	/*
	 * Note that some versions can be bumped by a script.
	 * These are found in `gradle.properties`...
	 *
	 * Versions not necessarily bumped by a script (testing, etc...) below:
	 */
	// Misc not often upgraded

	// Used as a way to get jsr305 annotations.
	// 3.0.1 is the last version that has the 'annotations' jar needed on the compile classpath
	findbugsVersion = '3.0.1'
	
	jsr166BackportVersion = '1.0.0.RELEASE'

	// Blockhound
	blockhoundVersion = '1.0.3.RELEASE'

	// Logging
	slf4jVersion = '1.7.12'
	logbackVersion = '1.1.2'

	// Testing
	jUnitPlatformVersion = '5.6.0'
	assertJVersion = '3.19.0' //needs to be manually synchronized in buildSrc
	mockitoVersion = '2.23.0'
	awaitilityVersion = '3.1.2'
	throwingFunctionVersion = '1.5.0'
	javaObjectLayoutVersion = '0.9'
	testNgVersion = '6.8.5'
}

// only publish scan if a specific gradle entreprise server is passed
// typically, for local usage, you would temporarily set the env with:
// `GRADLE_ENTERPRISE_URL=https://myge.example.com/ gradle foo`
if (System.getenv('GRADLE_ENTERPRISE_URL')) {
	gradleEnterprise {
		buildScan {
			captureTaskInputFiles = true
			obfuscation {
				ipAddresses { addresses -> addresses.collect { '0.0.0.0' } }
			}
			publishAlways()
			server = System.getenv('GRADLE_ENTERPRISE_URL')
		}
	}
}

nohttp {
	source.exclude "docs/asciidoc/highlight/**"
	source.exclude "**/build/reports/tests/**/*.html"
	allowlistFile = project.file('codequality/nohttp/allowlist.lines')
}

configure(subprojects) { p ->
	apply plugin: 'java'
	apply plugin: 'jacoco'
	apply from: "${rootDir}/gradle/setup.gradle"

	description = 'Non-Blocking Reactive Foundation for the JVM'
	group = 'io.projectreactor'

	repositories {
		mavenCentral()
		maven { url "https://oss.sonatype.org/content/repositories/releases/" }

		mavenLocal()
<<<<<<< HEAD
		if (version.endsWith('-SNAPSHOT') || version.contains('-SNAPSHOT-')) { //classic or customized snapshots
=======
		if (version.endsWith('BUILD-SNAPSHOT')) {
			//do not wait for Maven Central when going back to snapshots and comparing for baseline
			maven { url 'https://repo.spring.io/release' }
>>>>>>> 0050e277
			maven { url 'https://repo.spring.io/snapshot' }
		}
		maven { url 'https://repo.spring.io/milestone' }
	}

	jacoco {
		toolVersion = '0.8.5'
	}

	jacocoTestReport {
		reports {
			xml.enabled = true
			html.enabled = true
		}
	}

	// includes for base test task (see below for additional common configurations)
	test {
		include '**/*Tests.*'
		include '**/*Test.*'
	}

	// all test tasks will show FAILED for each test method,
	// common exclusions, no scanning
	p.tasks.withType(Test).all {
		testLogging {
			events "FAILED"
			showExceptions true
			exceptionFormat "FULL"
			maxGranularity -1
		}

		// show progress by displaying test classes, avoiding test suite timeouts
		TestDescriptor last
		beforeTest { TestDescriptor td ->
			if (last != td.getParent()) {
				last = td.getParent()
				println last
			}
		}

		if (JavaVersion.current().isJava9Compatible()) {
			println "Java 9+: lowering MaxGCPauseMillis to 20ms in ${project.name} ${name}"
			jvmArgs = ["-XX:MaxGCPauseMillis=20"]
		}

		systemProperty("java.awt.headless", "true")
		systemProperty("testGroups", p.properties.get("testGroups"))
		scanForTestClasses = false
		exclude '**/*Abstract*.*'
		exclude '**/*OperatorTest*.*'

		// allow re-run of failed tests only without special test tasks failing
		// because the filter is too restrictive
		filter.setFailOnNoMatchingTests(false)

		// display intermediate results for special test tasks
		afterSuite { desc, result ->
			if (!desc.parent) { // will match the outermost suite
				println('\n' + "${desc} Results: ${result.resultType} (${result.testCount} tests, ${result.successfulTestCount} successes, ${result.failedTestCount} failures, ${result.skippedTestCount} skipped)")
			}
		}
	}
}

assemble.dependsOn docsZip

configure(subprojects) { p ->
	// these apply once the above configure is done, but before project-specific build.gradle have applied
	apply plugin: "io.reactor.gradle.java-conventions"
	apply from: "${rootDir}/gradle/javadoc.gradle"

	// these apply AFTER project-specific build.gradle have applied
	afterEvaluate {
		if (p.plugins.hasPlugin("kotlin")) {
			println "Applying Kotlin conventions to ${p.name}"
			compileKotlin {
				kotlinOptions.jvmTarget = "1.8"
				kotlinOptions.freeCompilerArgs = ["-Xjsr305=strict"]
			}
			compileTestKotlin {
				kotlinOptions.jvmTarget = "1.8"
				kotlinOptions.freeCompilerArgs = ["-Xjsr305=strict"]
			}
		}
	}
}<|MERGE_RESOLUTION|>--- conflicted
+++ resolved
@@ -38,13 +38,8 @@
 	id "me.champeau.gradle.japicmp" version "0.2.6"
 	id "de.undercouch.download" version "3.4.3"
 	id "org.unbroken-dome.test-sets" version "3.0.0" apply false
-<<<<<<< HEAD
 	// note: build scan plugin now must be applied in settings.gradle
-	id "com.jfrog.artifactory" version "4.15.2" apply false
-=======
-	//note: build scan plugin now must be applied in settings.gradle
-	//plugin portal is now outdated due to bintray sunset, at least for artifactory gradle plugin
->>>>>>> 0050e277
+	// plugin portal is now outdated due to bintray sunset, at least for artifactory gradle plugin
 	id 'biz.aQute.bnd.builder' version '5.0.1' apply false
 	id 'io.spring.nohttp' version '0.0.5.RELEASE'
 	id "io.github.reyerizo.gradle.jcstress" version "0.8.11" apply false
@@ -94,7 +89,7 @@
 	// Used as a way to get jsr305 annotations.
 	// 3.0.1 is the last version that has the 'annotations' jar needed on the compile classpath
 	findbugsVersion = '3.0.1'
-	
+
 	jsr166BackportVersion = '1.0.0.RELEASE'
 
 	// Blockhound
@@ -149,13 +144,9 @@
 		maven { url "https://oss.sonatype.org/content/repositories/releases/" }
 
 		mavenLocal()
-<<<<<<< HEAD
 		if (version.endsWith('-SNAPSHOT') || version.contains('-SNAPSHOT-')) { //classic or customized snapshots
-=======
-		if (version.endsWith('BUILD-SNAPSHOT')) {
 			//do not wait for Maven Central when going back to snapshots and comparing for baseline
 			maven { url 'https://repo.spring.io/release' }
->>>>>>> 0050e277
 			maven { url 'https://repo.spring.io/snapshot' }
 		}
 		maven { url 'https://repo.spring.io/milestone' }
