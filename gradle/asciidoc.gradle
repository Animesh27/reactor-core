--- conflicted
+++ resolved
@@ -22,14 +22,6 @@
 	apply plugin: 'org.asciidoctor.jvm.convert'
 	apply plugin: 'org.asciidoctor.jvm.pdf'
 
-<<<<<<< HEAD
-		if (!isCiServer && rootProject.version.toString().endsWith("-SNAPSHOT")) {
-			backends = ["html5"]
-		}
-		else {
-			backends = ["html5", "pdf"]
-		}
-=======
 	// This configuration applies both to the asciidoctor & asciidoctorPdf tasks
 	asciidoctorj {
 		options = [doctype: 'book']
@@ -38,7 +30,6 @@
 				'project-version': "${project.version}",
 				'reactorReleaseTrain': "${bomVersion}"
 	}
->>>>>>> 1260e9c5
 
 	asciidoctor {
 		sourceDir "docs/asciidoc/"
@@ -55,23 +46,12 @@
 		}
 		outputDir file("$buildDir/docs/asciidoc/html")
 		logDocuments = true
-<<<<<<< HEAD
-		options = [doctype: 'book']
-		attributes 'allow-uri-read': '',
-			reactorReleaseTrain: "$bomVersion",
-			imagesdir: "images/",
-			stylesdir: "stylesheets/",
-			stylesheet: 'reactor.css',
-			'source-highlighter': 'highlightjs',
-			'highlightjsdir': "./highlight",
-			'highlightjs-theme': 'railscasts'
-=======
 		attributes stylesdir: "stylesheets/",
 				stylesheet: 'reactor.css',
 				'source-highlighter': 'highlightjs',
 				'highlightjsdir': "./highlight",
-				'highlightjs-theme': 'railscasts'
->>>>>>> 1260e9c5
+				'highlightjs-theme': 'railscasts',
+				'reactorReleaseTrain': "$bomVersion"
 	}
 
 	asciidoctorPdf {
